--- conflicted
+++ resolved
@@ -5,17 +5,10 @@
 import pytest
 import yaml
 
-<<<<<<< HEAD
-from beekeeper.callbacks.metadata import (
-    create_metadata_table_component_from_df,
-)
-from beekeeper.utils import df_from_metadata_yaml_files
-=======
 from beekeeping.callbacks.metadata import (
     create_metadata_table_component_from_df,
 )
 from beekeeping.utils import df_from_metadata_yaml_files
->>>>>>> 0ae1b6c3
 
 
 @pytest.fixture
@@ -109,13 +102,8 @@
 
     # Verify our setup: key field should not be first in the original DataFrame
     assert df.columns[0] != key_field, (
-<<<<<<< HEAD
-        f"Test setup error: '{key_field}' should not "
-        "be first in original DataFrame"
-=======
         f"Test setup error: '{key_field}' "
         "should not be first in original DataFrame"
->>>>>>> 0ae1b6c3
     )
 
     # Create config with the specified key field
