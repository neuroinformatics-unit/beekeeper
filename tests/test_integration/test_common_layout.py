--- conflicted
+++ resolved
@@ -2,11 +2,7 @@
 import selenium
 from dash.testing.composite import DashComposite
 
-<<<<<<< HEAD
-from beekeeper.app import app
-=======
 from beekeeping.app import app
->>>>>>> 0ae1b6c3
 
 
 def test_components_created(
@@ -39,11 +35,7 @@
     # wait for sidebar to be rendered
     try:
         dash_duo.wait_for_text_to_equal(
-<<<<<<< HEAD
-            "#sidebar h2", "beekeeper 🐝", timeout=timeout
-=======
             "#sidebar h2", "beekeeping 🐝", timeout=timeout
->>>>>>> 0ae1b6c3
         )
     except selenium.common.exceptions.TimeoutException:
         pytest.fail("Sidebar component not generated")
