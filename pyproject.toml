--- conflicted
+++ resolved
@@ -43,24 +43,10 @@
 
 [project.optional-dependencies]
 dev = [
-<<<<<<< HEAD
-	"pytest",
-	"pytest-cov",
-	"coverage",
-  "dash[testing]",
-	"tox",
-	"black",
-  "isort",
-  "mypy",
-	"pre-commit",
-	"flake8",
- 	"setuptools_scm",
-  "types-PyYAML",
-  "pandas-stubs",
-=======
     "pytest",
     "pytest-cov",
     "coverage",
+    "dash[testing]",
     "tox",
     "black",
     "isort",
@@ -71,7 +57,6 @@
     "types-PyYAML",
     "pandas-stubs",
     "types-Pillow",
->>>>>>> 3e522660
 ]
 
 
