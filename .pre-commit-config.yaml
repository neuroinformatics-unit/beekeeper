exclude: 'conf.py'
# Configuring https://pre-commit.ci/ bot
ci:
    autoupdate_schedule: monthly
repos:
    - repo: https://github.com/pre-commit/pre-commit-hooks
      rev: v6.0.0
      hooks:
          - id: check-added-large-files
          - id: check-docstring-first
          - id: check-executables-have-shebangs
          - id: check-case-conflict
          - id: check-merge-conflict
          - id: check-symlinks
          - id: check-yaml
          - id: check-toml
          - id: debug-statements
          - id: end-of-file-fixer
          - id: mixed-line-ending
            args: [--fix=lf]
          - id: name-tests-test
            args: ["--pytest-test-first"]
            exclude: ^tests/fixtures/
          - id: requirements-txt-fixer
          - id: trailing-whitespace
    - repo: https://github.com/pre-commit/pygrep-hooks
      rev: v1.10.0
<<<<<<< HEAD
      hooks:
        - id: rst-backticks
        - id: rst-directive-colons
        - id: rst-inline-touching-normal
    - repo: https://github.com/astral-sh/ruff-pre-commit
      rev: v0.12.11
      hooks:
=======
      hooks:
        - id: rst-backticks
        - id: rst-directive-colons
        - id: rst-inline-touching-normal
    - repo: https://github.com/astral-sh/ruff-pre-commit
      rev: v0.12.11
      hooks:
>>>>>>> 0ae1b6c3
        - id: ruff
        - id: ruff-format
    - repo: https://github.com/pre-commit/mirrors-mypy
      rev: v1.17.1
      hooks:
          - id: mypy
            additional_dependencies:
                - attrs
                - types-setuptools
                - pandas-stubs
<<<<<<< HEAD
                - types-attrs
                - types-PyYAML
                - types-requests
    # Temporarily disabled for simple package structure
    # - repo: https://github.com/mgedmin/check-manifest
    #   rev: "0.50"
    #   hooks:
    #       - id: check-manifest
    #         args: [--no-build-isolation]
    #         additional_dependencies: [setuptools-scm, wheel]
    - repo: https://github.com/codespell-project/codespell
      # Configuration for codespell is in pyproject.toml
      rev: v2.4.1
      hooks:
=======
                - types-PyYAML
    - repo: https://github.com/mgedmin/check-manifest
      rev: "0.50"
      hooks:
          - id: check-manifest
            args: [--no-build-isolation]
            additional_dependencies: [setuptools-scm, wheel]
    - repo: https://github.com/codespell-project/codespell
      # Configuration for codespell is in pyproject.toml
      rev: v2.4.1
      hooks:
>>>>>>> 0ae1b6c3
      - id: codespell<|MERGE_RESOLUTION|>--- conflicted
+++ resolved
@@ -25,7 +25,6 @@
           - id: trailing-whitespace
     - repo: https://github.com/pre-commit/pygrep-hooks
       rev: v1.10.0
-<<<<<<< HEAD
       hooks:
         - id: rst-backticks
         - id: rst-directive-colons
@@ -33,15 +32,6 @@
     - repo: https://github.com/astral-sh/ruff-pre-commit
       rev: v0.12.11
       hooks:
-=======
-      hooks:
-        - id: rst-backticks
-        - id: rst-directive-colons
-        - id: rst-inline-touching-normal
-    - repo: https://github.com/astral-sh/ruff-pre-commit
-      rev: v0.12.11
-      hooks:
->>>>>>> 0ae1b6c3
         - id: ruff
         - id: ruff-format
     - repo: https://github.com/pre-commit/mirrors-mypy
@@ -49,25 +39,8 @@
       hooks:
           - id: mypy
             additional_dependencies:
-                - attrs
                 - types-setuptools
                 - pandas-stubs
-<<<<<<< HEAD
-                - types-attrs
-                - types-PyYAML
-                - types-requests
-    # Temporarily disabled for simple package structure
-    # - repo: https://github.com/mgedmin/check-manifest
-    #   rev: "0.50"
-    #   hooks:
-    #       - id: check-manifest
-    #         args: [--no-build-isolation]
-    #         additional_dependencies: [setuptools-scm, wheel]
-    - repo: https://github.com/codespell-project/codespell
-      # Configuration for codespell is in pyproject.toml
-      rev: v2.4.1
-      hooks:
-=======
                 - types-PyYAML
     - repo: https://github.com/mgedmin/check-manifest
       rev: "0.50"
@@ -79,5 +52,4 @@
       # Configuration for codespell is in pyproject.toml
       rev: v2.4.1
       hooks:
->>>>>>> 0ae1b6c3
       - id: codespell