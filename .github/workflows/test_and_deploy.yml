--- conflicted
+++ resolved
@@ -1,8 +1,4 @@
-<<<<<<< HEAD
-name: Tests
-=======
 name: Run tests and deploy to PyPI
->>>>>>> 0ae1b6c3
 
 on:
   push:
@@ -11,55 +7,35 @@
     tags:
       - '*'
   pull_request:
-  merge_group:
 
 jobs:
   linting:
     runs-on: ubuntu-latest
     steps:
       - uses: neuroinformatics-unit/actions/lint@v2
-<<<<<<< HEAD
-=======
 
   manifest:
     name: Check Manifest
     runs-on: ubuntu-latest
     steps:
       - uses: neuroinformatics-unit/actions/check_manifest@v2
->>>>>>> 0ae1b6c3
 
   test:
-    needs: [linting]
+    needs: [linting, manifest]
     name: ${{ matrix.os }} py${{ matrix.python-version }}
     runs-on: ${{ matrix.os }}
     strategy:
       matrix:
-<<<<<<< HEAD
-        # Run all supported Python versions on linux
-        python-version: ["3.11", "3.12"]
-=======
         # Run all supported Python versions on linux (plus one development unsupported)
         python-version: ["3.11", "3.12", "3.13"]
->>>>>>> 0ae1b6c3
         os: [ubuntu-latest]
-        # Include 1 MacOS Silicon (latest) and 1 Windows run
+        # Include one windows and macos run
         include:
         - os: macos-latest
           python-version: "3.12"
         - os: windows-latest
           python-version: "3.12"
     steps:
-<<<<<<< HEAD
-      - name: Cache Test Data
-        uses: actions/cache@v4
-        with:
-          path: |
-            ~/.beekeeper/*
-          key: cached-test-data-${{ runner.os }}
-          restore-keys: cached-test-data
-
-=======
->>>>>>> 0ae1b6c3
       # A hack because chrome isn't in the PATH on Windows
       - name: Fix Chrome application path on Windows
         if: matrix.os == 'windows-latest'
@@ -78,7 +54,6 @@
       - uses: neuroinformatics-unit/actions/test@v2
         with:
           python-version: ${{ matrix.python-version }}
-          secret-codecov-token: ${{ secrets.CODECOV_TOKEN }}
 
   build_sdist_wheels:
     name: Build source distribution
@@ -92,14 +67,9 @@
   upload_all:
     name: Publish build distributions
     needs: [build_sdist_wheels]
-    if: github.event_name == 'push' && github.ref_type == 'tag'
     runs-on: ubuntu-latest
     steps:
-<<<<<<< HEAD
-    - uses: actions/download-artifact@v5
-=======
     - uses: actions/download-artifact@v4
->>>>>>> 0ae1b6c3
       with:
         name: artifact
         path: dist
